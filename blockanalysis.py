################################################################################
###
###   Code to analyze heat current trajectories in blocks using the CosFilter
###
################################################################################

import numpy as np
import matplotlib.pyplot as plt
import thermocepstrum as tc
from scipy.stats import shapiro

################################################################################

class MDBlocks(object):
    
    def __init__(self, traj, DT_FS, TSKIP, FILTER_WIDTH_T, temperature, volume, units, GUI=False):
        """  TSKIP           sampling time step
             FILTER_WIDTH_T  filter window width [original time steps]"""

        if (len(traj.shape) > 1):
            #raise NotImplemented('Sorry, only 1-Dimensional trajectories accepted. For now.')
            self.MULTI_COMPONENT = True
            self.N_COMPONENTS = traj.shape[1]
        else:
            self.MULTI_COMPONENT = False
        self.DT_FS = DT_FS      # traj physical time step [fs]
        self.TSKIP = TSKIP      # sampling time step [DT_FS]
        self.FILTER_WIDTH_T = FILTER_WIDTH_T  # filter window width [DT_FS]
        self.Temperature = temperature
        self.Volume = volume
        self.units = units
        if (self.units == 'real'):
            self.tau_scale = scale_kappa_REALtoSI(self.Temperature, self.Volume, self.DT_FS)
        elif (self.units == 'metal'):
            self.tau_scale = scale_kappa_METALtoSI(self.Temperature, self.Volume, self.DT_FS)
        else:
            raise ValueError('Units not valid.')
        self.GUI = GUI
        if self.GUI:
            from ipywidgets import FloatProgress
            from IPython.display import display
            global FloatProgress, display
        
        # filter & sample big trajectory
        self.y_big = tc.md.tools.filter_and_sample(traj, self.FILTER_WIDTH_T, self.TSKIP, 'rectangular', \
                                            even_NSTEPS=True, detrend=False, drop_first=True )
        self.NYQUIST_F = 0.5/TSKIP      # Nyquist frequency (rescaled) [\omega*DT/(2*pi)]
        self.TOT_TIME = self.y_big.shape[0]
        print " TOT_TIME     = {:}".format(self.y_big.shape)
        print " NYQUIST_F    = {:} = {:} THz".format(self.NYQUIST_F, self.NYQUIST_F/DT_FS*1000)
        return


    def segment_trajectory(self, BLOCK_SIZE_T):
        """  BLOCK_SIZE_T    block width [original time steps]"""

        self.BLOCK_SIZE = BLOCK_SIZE_T/self.TSKIP        # block width (in original time steps)
        if (self.BLOCK_SIZE%2 == 1):
            self.BLOCK_SIZE = self.BLOCK_SIZE - 1
        self.N_BLOCKS  = int( np.floor(self.TOT_TIME / self.BLOCK_SIZE) );
        print " BLOCK_SIZE   = {:10d}".format(self.BLOCK_SIZE)
        print " N_BLOCKS     = {:10d}".format(self.N_BLOCKS)
        
        # define blocks from segments of y_big
        self.block = [ tc.md.MDSample( traj = self.y_big[L*self.BLOCK_SIZE : (L+1)*self.BLOCK_SIZE] )  for L in range(self.N_BLOCKS) ]
        return


    def cepstral_analysis(self, aic_type='aic', Kmin_corrfactor=1.0, bayes_p=False, density_grid=None):
        """Perform the Cepstral Analysis on all blocks."""

        if self.GUI:
            progbar = FloatProgress(min=0, max=100)
            progbar.description = "0 %"
            display(progbar)

        self.BLOCK_NFREQS = self.BLOCK_SIZE/2 + 1
        if self.MULTI_COMPONENT:
            print ' N_COMPONENTS = {:10d}'.format(self.N_COMPONENTS)
            self.ck_THEORY_var, self.psd_THEORY_mean = tc.md.cepstral.multicomp_cepstral_parameters(self.BLOCK_NFREQS, self.N_COMPONENTS)
        self.bayes_p = bayes_p
        
        if (self.N_BLOCKS == 1):
            raise NotImplemented('One block.')
        
        for L in range(self.N_BLOCKS):
            if self.MULTI_COMPONENT:
                self.block[L].compute_psd(DT=self.TSKIP, DT_FS=self.DT_FS, average_components=True)
                self.block[L].dct = tc.md.CosFilter(self.block[L].logpsd, \
                    ck_theory_var=self.ck_THEORY_var, psd_theory_mean=self.psd_THEORY_mean, aic_type=aic_type, Kmin_corrfactor=Kmin_corrfactor, normalization=self.BLOCK_SIZE)
            else:
                self.block[L].compute_psd(DT=self.TSKIP, DT_FS=self.DT_FS)
                self.block[L].dct = tc.md.CosFilter(self.block[L].logpsd, aic_type=aic_type, Kmin_corrfactor=Kmin_corrfactor, normalization=self.BLOCK_SIZE) # theory_var=None

            self.block[L].dct.scan_filter_tau()
            if self.bayes_p:
                self.block[L].dct.compute_p_aic(method='ba')
                if density_grid is not None:
                    self.density_grid = density_grid
                    self.block[L].dct.compute_logtau_density(method='ba', only_stats=False, density_grid=density_grid)
                else:
                    self.block[L].dct.compute_logtau_density(method='ba', only_stats=True)
            if self.GUI:
                progbar.value = float(L+1)/self.N_BLOCKS*100.;
                progbar.description = "%5.2f %%" % progbar.value
        
        if self.GUI:
            progbar.close()

        self.freqs = self.block[0].freqs
        return

    def cepstral_analysis_kappa(self,other, aic_type='aic', Kmin_corrfactor=1.0, bayes_p=False, density_grid=None): #need also "other", a class with the charge current!
        """Perform the Cepstral Analysis on all blocks."""

        if self.GUI:
            progbar = FloatProgress(min=0, max=100)
            progbar.description = "0 %"
            display(progbar)

        self.BLOCK_NFREQS = self.BLOCK_SIZE/2 + 1
        if self.MULTI_COMPONENT:
            print ' N_COMPONENTS = {:10d}'.format(self.N_COMPONENTS)
            self.ck_THEORY_var, self.psd_THEORY_mean = tc.md.cepstral.multicomp_cepstral_parameters(self.BLOCK_NFREQS, self.N_COMPONENTS-1) #different number of degrees of freedom!
        self.bayes_p = bayes_p
        
        if (self.N_BLOCKS == 1):
            raise NotImplemented('One block.')
        
        for L in range(self.N_BLOCKS):
            if self.MULTI_COMPONENT:
                self.block[L].compute_kappa(other=other.block[L],DT=self.TSKIP, DT_FS=self.DT_FS, average_components=True) #different method call!
                self.block[L].dct = tc.md.CosFilter(self.block[L].logpsd, \
                    ck_theory_var=self.ck_THEORY_var, psd_theory_mean=self.psd_THEORY_mean, aic_type=aic_type, Kmin_corrfactor=Kmin_corrfactor)#, normalization=self.BLOCK_SIZE) #removed (personal comunication with Loris)
            else:
                self.block[L].compute_kappa(other=other.block[L],DT=self.TSKIP, DT_FS=self.DT_FS) #different method call!
                self.block[L].dct = tc.md.CosFilter(self.block[L].logpsd, aic_type=aic_type, Kmin_corrfactor=Kmin_corrfactor)#, normalization=self.BLOCK_SIZE) # theory_var=None

            self.block[L].dct.scan_filter_tau()
            if self.bayes_p:
                self.block[L].dct.compute_p_aic(method='ba')
                if density_grid is not None:
                    self.density_grid = density_grid
                    self.block[L].dct.compute_logtau_density(method='ba', only_stats=False, density_grid=density_grid)
                else:
                    self.block[L].dct.compute_logtau_density(method='ba', only_stats=True)
            if self.GUI:
                progbar.value = float(L+1)/self.N_BLOCKS*100.;
                progbar.description = "%5.2f %%" % progbar.value
        
        if self.GUI:
            progbar.close()

        self.freqs = self.block[0].freqs
        return

<<<<<<< HEAD

#   def extractor_example(self):
#       for col in np.transpose([y.x for y in y_list]):
#           yield col
=======
>>>>>>> 42ec3527

    def spsd(self):
        """Sample PSD custom generator function."""
        for col in np.transpose([blk.psd for blk in self.block]):
            yield col

    def slogpsd(self):
        """Sample log(PSD) custom generator function."""
        for col in np.transpose([blk.logpsd for blk in self.block]):
            yield col

    def logpsdK(self):
        """DCT coefficients of log(PSD) custom generator function."""
        for col in np.transpose([blk.dct.logpsdK for blk in self.block]):
            yield col

    def flogtau(self):
        """DCT-Filtered (variable K) log(TAU) custom generator function."""
        for col in np.transpose([blk.dct.logtau for blk in self.block]):
            yield col

    def ftau(self):
        """DCT-Filtered (variable K) TAU custom generator function."""
        for col in np.transpose([blk.dct.tau for blk in self.block]):
            yield col

    def aic(self):
        """DCT AIC custom generator function."""
        for col in np.transpose([blk.dct.aic for blk in self.block]):
            yield col

    def aic_Kmin(self):
        """DCT AIC_Kmin custom generator function."""
        for blk in self.block:
            yield blk.dct.aic_Kmin

    def flogpsd_Kmin(self):
        """DCT-Filtered@aic_Kmin log(PSD) custom generator function."""
        for col in np.transpose([blk.dct.logpsd for blk in self.block]):
            yield col

    def fpsd_Kmin(self):
        """DCT-Filtered@aic_Kmin PSD custom generator function."""
        for col in np.transpose([blk.dct.psd for blk in self.block]):
            yield col

    def flogtau_Kmin(self):
        """DCT-Filtered@aic_Kmin log(TAU) custom generator function."""
        for blk in self.block:
            yield blk.dct.logtau_Kmin

    def ftau_Kmin(self):
        """DCT-Filtered@aic_Kmin TAU custom generator function."""
        for blk in self.block:
            yield blk.dct.tau_Kmin

    def FTAU_Kmin(self):
        """DCT-Filtered@aic_Kmin KAPPA custom generator function."""
        for blk in self.block:
            yield blk.dct.tau_Kmin * 0.5 * self.tau_scale

    def flogtau_Kmin_THEORYvar(self):
        """DCT-Filtered@aic_Kmin THEORYvar(log(TAU)) custom generator function."""
        for blk in self.block:
            yield blk.dct.logtau_var_Kmin

    def ftau_Kmin_THEORYvar(self):
        """DCT-Filtered@aic_Kmin THEORYvar(TAU) custom generator function."""
        for blk in self.block:
            yield blk.dct.tau_var_Kmin

    def flogtau_Kmin_THEORYstd(self):
        """DCT-Filtered@aic_Kmin THEORYstd(log(TAU)) custom generator function."""
        for blk in self.block:
            yield blk.dct.logtau_std_Kmin

    def ftau_Kmin_THEORYstd(self):
        """DCT-Filtered@aic_Kmin THEORYstd(TAU) custom generator function."""
        for blk in self.block:
            yield blk.dct.tau_std_Kmin

    def FTAU_Kmin_THEORYstd(self):
        """DCT-Filtered@aic_Kmin THEORYstd(KAPPA) custom generator function."""
        for blk in self.block:
            yield blk.dct.tau_std_Kmin * 0.5 * self.tau_scale

    def p_aic(self):
        """DCT AIC weights distribution custom generator function."""
        for col in np.transpose([blk.dct.p_aic for blk in self.block]):
            yield col

    def p_aic_Kave(self):
        """DCT AIC weights distribution mean custom generator function."""
        for blk in self.block:
            yield blk.dct.p_aic_Kave

    def p_aic_Kstd(self):
        """DCT AIC weights distribution std custom generator function."""
        for blk in self.block:
            yield blk.dct.p_aic_Kstd

    def flogtau_density(self):
        """DCT-Filtered log(TAU) Bayesian distribution custom generator function."""
        for col in np.transpose([blk.dct.p_logtau_density for blk in self.block]):
            yield col

    def flogtau_density_xave(self):
        """DCT-Filtered log(TAU) Bayesian distribution mean custom generator function."""
        for blk in self.block:
            yield blk.dct.p_logtau_density_xave

    def flogtau_density_xstd(self):
        """DCT-Filtered (TAU) Bayesian distribution std custom generator function."""
        for blk in self.block:
            yield blk.dct.p_logtau_density_xstd

    def ftau_density(self):
        """DCT-Filtered TAU Bayesian distribution custom generator function."""
        for col in np.transpose([blk.dct.p_tau_density for blk in self.block]):
            yield col

    def ftau_density_xave(self):
        """DCT-Filtered TAU Bayesian distribution mean custom generator function."""
        for blk in self.block:
            yield blk.dct.p_tau_density_xave

    def ftau_density_xstd(self):
        """DCT-Filtered TAU Bayesian distribution std custom generator function."""
        for blk in self.block:
            yield blk.dct.p_tau_density_xstd

    def compute_averages(self):
        """Compute all the averages."""
        ## sample psd
        self.spsd_ave = np.mean(list(self.spsd()), axis=1)
        self.spsd_std =  np.std(list(self.spsd()), axis=1, ddof=1)
        print '\n   min(psd)           =  {:12g}'.format(np.min(list(self.spsd())))

        ## sample log(psd)
        self.slogpsd_ave = np.mean(list(self.slogpsd()), axis=1)
        self.slogpsd_std =  np.std(list(self.slogpsd()), axis=1, ddof=1)

        ## compute sample psd histogram
        #self.slogpsd_histogram()
        #self.spsd_histogram()

        ## log(psd), log(tau), psd, tau THEORY VARIANCES
        self.logpsdK_THEORY_var = self.block[0].dct.logpsdK_THEORY_var.copy()
        self.logpsdK_THEORY_std = self.block[0].dct.logpsdK_THEORY_std.copy()
        self.logtau_THEORY_var  = self.block[0].dct.logtau_THEORY_var.copy()
        self.logtau_THEORY_std  = self.block[0].dct.logtau_THEORY_std.copy()
        self.logpsd_THEORY_mean = self.block[0].dct.logpsd_THEORY_mean.copy()

        ## DCT c_k
        self.logpsdK_ave = np.mean(list(self.logpsdK()), axis=1)
        self.logpsdK_var =  np.var(list(self.logpsdK()), axis=1)
        self.logpsdK_std =  np.std(list(self.logpsdK()), axis=1)
        
        ## DCT-Filtered log(tau), tau
        self.flogtau_ave = np.mean(list(self.flogtau()), axis=1)
        self.flogtau_std =  np.std(list(self.flogtau()), axis=1, ddof=1)
        self.ftau_ave = np.mean(list(self.ftau()), axis=1)
        self.ftau_std =  np.std(list(self.ftau()), axis=1, ddof=1)
        
        ## DCT aic_Kmin
        self.aic_Kmin_ave = np.mean(list(self.aic_Kmin()))
        self.aic_Kmin_std =  np.std(list(self.aic_Kmin()), ddof=1)
        print '   max[AIC_Kmin]      =  {:12d}'.format(np.max(list(self.aic_Kmin())))
        print '   AIC_Kmin           =  {:12.3f} +/- {:8f}'.format(self.aic_Kmin_ave, self.aic_Kmin_std)

        if self.bayes_p:
            ## DCT p_aic
            self.p_aic_KAVE = np.mean(list(self.p_aic_Kave()))
            self.p_aic_KSTD =  np.std(list(self.p_aic_Kave()))
            self.avep_aic = np.mean(list(self.p_aic()), axis=1)
            self.avep_aic_KAVE, self.avep_aic_KSTD = tc.md.aic.grid_statistics(np.arange(self.BLOCK_NFREQS), self.avep_aic)
            print '   AIC_weight_distr   =  {:12.3f} +/- {:8f}'.format(self.p_aic_KAVE, self.p_aic_KSTD)
            print '       ave_AIC_w check:  {:12.3f} +/- {:8f}'.format(self.avep_aic_KAVE, self.avep_aic_KSTD)
    

        ## DCT-Filtered@aic_Kmin log(psd)
        self.flogpsd_Kmin_ave = np.nanmean(list(self.flogpsd_Kmin()), axis=1)
        self.flogpsd_Kmin_std =  np.nanstd(list(self.flogpsd_Kmin()), axis=1, ddof=1)
        
        ## DCT-Filtered@aic_Kmin psd
        self.fpsd_Kmin_ave = np.nanmean(list(self.fpsd_Kmin()), axis=1)
        self.fpsd_Kmin_std =  np.nanstd(list(self.fpsd_Kmin()), axis=1, ddof=1)
        
        ## DCT-Filtered@aic_Kmin log(tau), tau, TAU (SI units)
        ## These below are the sample std of flogtau_Kmin. 
        ## For the THEORETICAL std check self.flogtau_Kmin_THEORYstd
        self.flogtau_Kmin_ave = np.nanmean(list(self.flogtau_Kmin()))
        self.flogtau_Kmin_std =  np.nanstd(list(self.flogtau_Kmin()), ddof=1)
        if self.N_BLOCKS > 2:
            self.flogtau_Kmin_SW_pvalue = shapiro(list(self.flogtau_Kmin()))[1]
        print '\n   flogtau[@AIC_Kmin] =  {:12f} +/- {:8f}  (SW p-value = {:5f})'.format(self.flogtau_Kmin_ave, self.flogtau_Kmin_std, self.flogtau_Kmin_SW_pvalue)
        
        self.ftau_Kmin_ave = np.nanmean(list(self.ftau_Kmin()))
        self.ftau_Kmin_std = self.flogtau_Kmin_std * self.ftau_Kmin_ave  # np.std(list(self.ftau_Kmin()), ddof=1)
        print '   ftau[@AIC_Kmin]    =  {:12f} +/- {:8f}'.format(self.ftau_Kmin_ave, self.ftau_Kmin_std)

        self.FTAU_Kmin_ave = self.ftau_Kmin_ave * 0.5 * self.tau_scale
        self.FTAU_Kmin_std = self.ftau_Kmin_std * 0.5 * self.tau_scale
        print '   FTAU[@AIC_Kmin]    =  {} +/- {}'.format(self.FTAU_Kmin_ave, self.FTAU_Kmin_std)

        ## log(tau), tau, TAU THEORY std @average AIC Kmin
        self.flogtau_THEORY_std_aveKmin = self.logtau_THEORY_std[int(round(self.aic_Kmin_ave))]
        self.ftau_THEORY_std_aveKmin    = self.flogtau_THEORY_std_aveKmin * self.ftau_Kmin_ave
        self.FTAU_THEORY_std_aveKmin    = self.ftau_THEORY_std_aveKmin * 0.5 * self.tau_scale
        print '\n   THEORY_STD_flogtau[@ave_AIC_Kmin] =    {}  (errcheck: {} +/- {})'.format(self.flogtau_THEORY_std_aveKmin, np.nanmean(list(self.flogtau_Kmin_THEORYstd())), np.nanstd(list(self.flogtau_Kmin_THEORYstd())))
        print '   THEORY_STD_ftau[@ave_AIC_Kmin]    =    {}'.format(self.ftau_THEORY_std_aveKmin)
        print '   THEORY_STD_FTAU[@ave_AIC_Kmin]    =    {}'.format(self.FTAU_THEORY_std_aveKmin)

        if self.bayes_p:
            ## DCT-Filtered Bayesian distribution log(tau), tau, TAU (SI units)
            self.flogtau_density_XAVE = np.mean(list(self.flogtau_density_xave()))
            self.flogtau_density_XSTD = np.std(list(self.flogtau_density_xave()))
            self.flogtau_avedensity = np.mean(list(self.flogtau_density()), axis=1)
            self.flogtau_avedensity_XAVE, self.flogtau_avedensity_XSTD = tc.md.aic.grid_statistics(self.density_grid, self.flogtau_avedensity)
            print '\n   flogtau[AIC_w]     =  {:12f} +/- {:8f} (errcheck: {:8f} +/- {:8f})'.format(self.flogtau_density_XAVE, self.flogtau_density_XSTD, np.mean(np.mean(list(self.flogtau_density_xstd()))), np.std(list(self.flogtau_density_xstd())))
            print '   flogtau[ave AIC_w] =  {:12f} +/- {:8f}'.format(self.flogtau_avedensity_XAVE, self.flogtau_avedensity_XSTD)
            
            self.ftau_density_XAVE = np.mean(list(self.ftau_density_xave()))
            self.ftau_density_XSTD = np.std(list(self.ftau_density_xave()))
            #self.ftau_avedensity = np.mean(list(self.ftau_density()), axis=1)
            #self.ftau_avedensity_XAVE, self.ftau_avedensity_XSTD = ta.grid_statistics(self.density_grid, self.ftau_avedensity)
            print '   ftau[AIC_w]        =  {:12f} +/- {:8f}'.format(self.ftau_density_XAVE, self.ftau_density_XSTD)
            #print '   ftau[ave AIC_w]    =  {:12f} +/- {:8f}'.format(self.ftau_avedensity_XAVE, self.ftau_avedensity_XSTD)

            self.FTAU_density_XAVE = self.ftau_density_XAVE*0.5*self.tau_scale
            self.FTAU_density_XSTD = self.ftau_density_XSTD*0.5*self.tau_scale
            #self.FTAU_avedensity = self.ftau_avedensity*0.5*self.tau_scale
            #self.FTAU_avedensity_XAVE = self.ftau_avedensity_XAVE*0.5*self.tau_scale
            #self.FTAU_avedensity_XSTD = self.ftau_avedensity_XSTD*0.5*self.tau_scale
            print '   FTAU[AIC_w]        =  {:12f} +/- {:8f}'.format(self.FTAU_density_XAVE, self.FTAU_density_XSTD)
            #print '   FTAU[ave AIC_w]    =  {:12f} +/- {:8f}'.format(self.FTAU_avedensity_XAVE, self.FTAU_avedensity_XSTD)
        print
        return


    def slogpsd_histogram(self, XBINW=20, NYBINS=100, YEDGE1=-8.0, YEDGE2=8.0):
        """Compute 2D histogram of sample log(PSD)."""
        self.slogpsd_h_XBINW = XBINW
        self.slogpsd_h_yedges = np.linspace(YEDGE1, YEDGE2, NYBINS+1)
        self.slogpsd_h = np.zeros((self.BLOCK_NFREQS/XBINW, NYBINS))
        for f in range(self.BLOCK_NFREQS/XBINW):
            self.slogpsd_h[f,:], self.slogpsd_h_yedges = np.histogram( np.transpose(list(self.slogpsd())[f*XBINW:(f+1)*XBINW][:]).flatten(), bins=self.slogpsd_h_yedges, density=True );
        self.slogpsd_h = self.slogpsd_h.T
        return

    def spsd_histogram(self, XBINW=20, NYBINS=200, YEDGE1=0.0, YEDGE2=10.0):
        """Compute 2D histogram of sample PSD."""
        self.spsd_h_XBINW = XBINW
        self.spsd_h_yedges = np.linspace(YEDGE1, YEDGE2, NYBINS+1)
        self.spsd_h = np.zeros((self.BLOCK_NFREQS/XBINW, NYBINS))
        for f in range(self.BLOCK_NFREQS/XBINW):
            self.spsd_h[f,:], self.spsd_h_yedges = np.histogram( np.transpose(list(self.spsd())[f*XBINW:(f+1)*XBINW][:]).flatten(), bins=self.spsd_h_yedges, density=True );
        self.spsd_h = self.spsd_h.T
        return
<<<<<<< HEAD


def scale_kappa_REALtoSI ( temp, volume, timestep ):
  """Conversion factor for the thermal conductivity from REAL LAMMPS units to SI units.
  INPUT:    temp      =  temperature [ K ]
            volume    =  cell volume [ A^3 ]
            timestep  =  integration time step [ fs ]"""

  kB = 1.3806504
  NA = 6.02214
  massunit = 1.660538921
  charge = 1.6021765;
  return (4184./NA/temp)**2/kB/volume*timestep*100.


def scale_kappa_METALtoSI ( temp, volume, timestep ):
  """Conversion factor for the thermal conductivity from METAL LAMMPS units to SI units.
  INPUT:    temp      =  temperature [ K ]
            volume    =  cell volume [ A^3 ]
            timestep  =  integration time step [ fs ]"""

  kB = 1.3806504
  NA = 6.02214
  massunit = 1.660538921
  charge = 1.6021765;
  return (charge/temp)**2/kB/volume*timestep*10000.

def plot_gauss( grid, mean, std, plot_dict ):
  variance = std**2
  plt.plot(grid, np.exp(-0.5*(grid-mean)**2/variance)/np.sqrt(2.*np.pi*variance), **plot_dict)
  return
=======
>>>>>>> 42ec3527
<|MERGE_RESOLUTION|>--- conflicted
+++ resolved
@@ -154,13 +154,6 @@
         self.freqs = self.block[0].freqs
         return
 
-<<<<<<< HEAD
-
-#   def extractor_example(self):
-#       for col in np.transpose([y.x for y in y_list]):
-#           yield col
-=======
->>>>>>> 42ec3527
 
     def spsd(self):
         """Sample PSD custom generator function."""
@@ -420,37 +413,3 @@
             self.spsd_h[f,:], self.spsd_h_yedges = np.histogram( np.transpose(list(self.spsd())[f*XBINW:(f+1)*XBINW][:]).flatten(), bins=self.spsd_h_yedges, density=True );
         self.spsd_h = self.spsd_h.T
         return
-<<<<<<< HEAD
-
-
-def scale_kappa_REALtoSI ( temp, volume, timestep ):
-  """Conversion factor for the thermal conductivity from REAL LAMMPS units to SI units.
-  INPUT:    temp      =  temperature [ K ]
-            volume    =  cell volume [ A^3 ]
-            timestep  =  integration time step [ fs ]"""
-
-  kB = 1.3806504
-  NA = 6.02214
-  massunit = 1.660538921
-  charge = 1.6021765;
-  return (4184./NA/temp)**2/kB/volume*timestep*100.
-
-
-def scale_kappa_METALtoSI ( temp, volume, timestep ):
-  """Conversion factor for the thermal conductivity from METAL LAMMPS units to SI units.
-  INPUT:    temp      =  temperature [ K ]
-            volume    =  cell volume [ A^3 ]
-            timestep  =  integration time step [ fs ]"""
-
-  kB = 1.3806504
-  NA = 6.02214
-  massunit = 1.660538921
-  charge = 1.6021765;
-  return (charge/temp)**2/kB/volume*timestep*10000.
-
-def plot_gauss( grid, mean, std, plot_dict ):
-  variance = std**2
-  plt.plot(grid, np.exp(-0.5*(grid-mean)**2/variance)/np.sqrt(2.*np.pi*variance), **plot_dict)
-  return
-=======
->>>>>>> 42ec3527
