#!/usr/bin/env python
# -*- coding: utf-8 -*-

import os
from sys import path, argv
import argparse
import numpy as np
# import scipy as sp

from matplotlib.backends.backend_pdf import PdfPages
import matplotlib.pyplot as plt

try:
    import thermocepstrum as tc
except ImportError:
    abs_path = os.path.abspath(__file__)
    tc_path = abs_path[:abs_path.rfind('/')]
    path.append(tc_path[:tc_path.rfind('/')])
    try:
        import thermocepstrum as tc
    except ImportError:
        raise ImportError('Cannot locate thermocepstrum.')

# import log-print method
from thermocepstrum.utils.utils import PrintMethod
log = PrintMethod()
log.set_method('bash')

try:
    from thermocepstrum.plotter import Plotter, CurrentPlotter, addPlotToPdf
    plotManager = Plotter()
    tc.HeatCurrent.set_plotter(CurrentPlotter())
except ImportError:
    log.write_log('Warning: cannot locate Plotter. Plots will be not created and displayed')
    plotManager = None


def main():
    """
    --------------------------------------------------------------------------------
      *** THERMOCEPSTRUM ***  command line interface  (beta)
    --------------------------------------------------------------------------------
    This script performs the cepstral analysis. It outputs some results in the stdout and log file, and plots in pdf format.

    INPUT FORMAT:
     - table  : a column-formatted text file, with a header in the same format of LAMMPS. The name of the LAMMPS compute can start with c_ and end with [#some_number], the code will recognize vectors, and will read automatically all the components.
     - dict   : a Numpy binary file containing a dictionary (e.g. obtained from the script i_o/read_lammps_log.py)
     - LAMMPS : a LAMMPS log file. In this case a --run-keyword  must be provided, that identifies the run to be read (see documentation of i_o/read_lammps_log.py)
    The average temperature is computed if a column with the header 'Temp' is found; otherwise you have to specify it.
    You must provide the name of the heat flux compute. You can also provide additional currents if your system is a multi-component fluid.
    (Notice that the output is the same with any number of components. If you have a lots of components, note that you may want to use more than 3 independent processes -- see theory.)
    Units can be metal or real (see LAMMPS documentation at http://lammps.sandia.gov/doc/units.html )

    OUTPUT files:
      [output].logfile
          A log of the available information.
      [output].plots.pdf
          A PDF with all the plots generated.
    OUTPUT DATA files (can be text ".dat" or binary ".npy"):
      [output].psd
          freqs [THz], original periodogram, original log(periodogram)
      [output].cospectrum (if any)
          freqs [THz], full matrix cospectrum
      [output].resampled_psd
          freqs [THz], resampled periodogram, resampled log(periodogram)
      [output].cepstral
          cepstral coefficients ck, error(ck), L0(P*), err(L0(P*)), kappa(P*) [W/mK], err(kappa(P*)) [W/mK]
          the line number minus one is the number of cepstral coefficients used (P*).
      [output].cepstrumfiltered_psd
          freqs [THz], cepstrum-filtered periodogram, cepstrum-filtered log(periodogram)

    -------------------------
    Example:
      read and analyze "example/Silica.dat" file. The heat-flux columns are called c_flux[1], c_flux[2], c_flux[3]

        ./analysis "example/Silica.dat" -V 3130.431110818 -T 1065.705630 -t 1.0 -k flux1 -u metal -r --FSTAR 28.0 -w 0.5 -o silica_test

    -------------------------
    """
    _epilog = """---
    Enjoy it!
    ---
    This software was written by Loris Ercole and extended by Riccardo Bertossa to handle the multicomponent stuff, at SISSA, Via Bonomea, 265 - 34136 Trieste ITALY.

    Please cite these references:
     - Ercole, Marcolongo, Baroni, Sci. Rep. 7, 15835 (2017), https://doi.org/10.1038/s41598-017-15843-2
     - Bertossa, Grasselli, Ercole, Baroni Phys. Rev. Lett. 122, 255901 (2019), https://journals.aps.org/prl/abstract/10.1103/PhysRevLett.122.255901
     - Baroni, Bertossa, Ercole, Grasselli, Marcolongo, https://arxiv.org/abs/1802.08006

    https://github.com/lorisercole/thermocepstrum
    Contact: lercole@sissa.it
    """

    # yapf: disable
    parser = argparse.ArgumentParser(description=main.__doc__, epilog=_epilog, formatter_class=argparse.RawTextHelpFormatter)
    parser.add_argument('inputfile', type=str, help='input file to read (default format: Table)')
    parser.add_argument('-t', '--timestep', type=float, required=True, help='Time step of the log.write_loged data (fs)')
    parser.add_argument('-k', '--heatfluxkey', type=str, required=True, help='Name of the column keyword that identifies the heat flux')
    parser.add_argument('-N', '--nsteps', type=int, default=0, help='Number of steps to read (default: 0=all)')
    parser.add_argument('-S', '--start-step', type=int, default=0, help='The first step to read (default: 0=first)')
    parser.add_argument('--input-format', default='table', type=str, choices=['table','dict','lammps'], help='Format of the input file')
    parser.add_argument('--cindex', nargs='*', type=int, help='Column indexes of the heatflux to read (0,1,2,...)')
    parser.add_argument('--sindex', nargs='*', type=int, help='Column indexes of the heatflux to substract from the flux read with --cindex (3,4,5,...)')
    parser.add_argument('--run-keyword', type=str, help='Keyword that identifies the run to be read (only for "lammps" format)')
    parser.add_argument('--split', type=int, default=1, help='Build a time series with n*m independent processes (n is the number of processes of the original timeseries, m is the number provided with --split). The length of the new time series will be [original length]/m.')

    parser.add_argument('-o', '--output', type=str, default='output', help='prefix of the output files')
    parser.add_argument('-O', '--bin-output', action='store_true', help='save also binary files')
    parser.add_argument('--no-text-output', action='store_true', help='do not save text files')
    parser.add_argument('--bin-output-old', action='store_true', help='use old format for binary files (compatibility)')

    parser.add_argument('-V', '--volume', type=float, help='Volume of the cell (Angstrom). If not set it will be read from structure file or inputfile.')
    parser.add_argument('--structure', type=str, help='LAMMPS data file containing the structure. Read to get Volume.')
    parser.add_argument('-T', '--temperature', type=float, help='average Temperature (K). If not set it will be read from file')
    parser.add_argument('-u', '--units', type=str, default='metal', choices=['metal', 'real', 'qepw', 'gpumd', 'dlpoly'], help='LAMMPS units (default: metal)')

    parser.add_argument('-r', '--resample', action='store_true', help='resample the time series (you should define --TSKIP or --FSTAR')
    resamplearg = parser.add_mutually_exclusive_group()
    resamplearg.add_argument('--TSKIP', type=int, help='resampling time period (steps)')
    resamplearg.add_argument('--FSTAR', type=float, help='resampling target Nyquist frequency (THz)')
    parser.add_argument('-c', '--corr-factor', type=float, default=1.0, help='correction factor to the AIC')
    parser.add_argument('-j', '--add-currents', type=str, default=[], action='append', help='additional current for multi-component fluids')

    parser.add_argument('-w', '--psd-filterw', type=float, help='plot - periodogram - filter window width (THz)')
    parser.add_argument('--plot-conv-max-pstar', type=int, help='max number of P* in the kappa(P*) plot (x)')
    parser.add_argument('--plot-conv-max-kappa', type=float, help='max kappa in the kappa(P*) plot (y)')
    parser.add_argument('--plot-conv-pstar-tick-interval', type=int, help='tick interval on the x-axis for the kappa(P*) plot')
    parser.add_argument('--plot-conv-kappa-tick-interval', type=float, help='tick interval on the y-axis for the kappa(P*) plot')
    parser.add_argument('--plot-psd-max-THz', type=float, help='max frequency in THz for the psd plot (x)')
    parser.add_argument('--plot-psd-max-kappa', type=float, help='max kappa in W/mK for the psd plot (y)')
    parser.add_argument('--plot-psd-THz-tick-interval', type=float, help='tick interval on the x-axis for the psd plot')
    parser.add_argument('--plot-psd-kappa-tick-interval', type=float, help='tick interval on the y-axis for the psd plot')
    args = parser.parse_args()

    # yapf: enable
    inputfile = args.inputfile
    DT_FS = args.timestep
    j1_key = args.heatfluxkey
    NSTEPS = args.nsteps
    START_STEP = args.start_step
    input_format = args.input_format
    jindex = args.cindex
    sindex = args.sindex
    run_keyword = args.run_keyword
    NSPLIT = args.split

    output = args.output
    binout = args.bin_output
    binout_old = args.bin_output_old
    no_text_out = args.no_text_output

    units = args.units
    temperature = args.temperature
    volume = args.volume
    structurefile = args.structure
    resample = args.resample
    TSKIP = args.TSKIP
    FSTAR = args.FSTAR
    corr_factor = args.corr_factor
    j2_keys = args.add_currents
    psd_filter_w = args.psd_filterw

    if volume is not None:
        if volume <= 0.:
            raise ValueError('volume must be positive')
    if DT_FS <= 0.:
        raise ValueError('timestep must be positive')
    if NSTEPS < 0:
        raise ValueError('nsteps must be positive')
    if temperature is not None:
        if temperature <= 0.:
            raise ValueError('temperature must be positive')
    if resample:
        if TSKIP is not None:
            if TSKIP <= 1:
                raise ValueError('resampling: TSKIP should be > 1')
        elif FSTAR is not None:
            if FSTAR <= 0.:
                raise ValueError('resampling: FSTAR should be positive')
        else:
            raise ValueError('resampling: you should specify either TSKIP or FSTAR')
    elif TSKIP is not None:
        raise ValueError('Use flag -r to resample. TSKIP will be ignored')
    elif FSTAR is not None:
        raise ValueError('Use flag -r to resample. FSTAR will be ignored')
    if corr_factor <= 0.:
        raise ValueError('the correction factor must be positive')
    if NSPLIT < 1:
        raise ValueError('The number of splits must be a positive number')

    ncurrents = len(j2_keys) + 1

    logfile = open(output + '.log', 'w')
    logfile.write('Command:\n ' + ' '.join(argv) + '\n\n')

    selected_keys = [j1_key]
    selected_keys.extend(j2_keys)

    # Write some parameters
    log.write_log(' Input file ({}):      {}'.format(input_format, inputfile))
    logfile.write(' Input file ({}):      {}\n'.format(input_format, inputfile))
    log.write_log(' Units:      {}'.format(units))
    logfile.write(' Units:      {}\n'.format(units))
    log.write_log(' Time step:      {} fs'.format(DT_FS))
    logfile.write(' Time step:      {} fs\n'.format(DT_FS))

    # Read data
    jdata = None
    if input_format == 'table':
        if temperature is None:
            selected_keys.append('Temp')
#      if 'Press' in jfile.ckey:
#         selected_keys.append('Press')
        if volume is None and structurefile is None:
            selected_keys.append('Volume')
        jfile = tc.i_o.TableFile(inputfile, group_vectors=True)
        jfile.read_datalines(start_step=START_STEP, NSTEPS=NSTEPS, select_ckeys=selected_keys)
        jdata = jfile.data
        START_STEP = 0   # reset to zero, as later we will need to read all of jdata
    elif input_format == 'dict':
        jdata = np.load(inputfile, allow_pickle=True).tolist()
    elif input_format == 'lammps':
        jfile = tc.i_o.LAMMPSLogFile(inputfile, run_keyword=run_keyword)
        if temperature is None:
            selected_keys.append('Temp')
#      if 'Press' in jfile.ckey:
#         selected_keys.append('Press')
        jfile.read_datalines(NSTEPS, select_ckeys=selected_keys)
        jdata = jfile.data
    else:
        raise NotImplemented('input format not implemented.')

    if NSPLIT > 1:
        log.write_log('Splitting input data time series into {:d} segments...'.format(NSPLIT))
        logfile.write('Splitting input data time series into {:d} segments...\n'.format(NSPLIT))
        data_size = jdata[selected_keys[0]].shape[0]
        n_proc = 1
        try:   # HORRIBLE
            n_proc = jdata[selected_keys[0]].shape[1]
        except:
            pass
        rm = data_size % NSPLIT
        steps_start = data_size - rm
        steps_end = data_size / NSPLIT
        if (steps_end % 2) == 1:
            steps_end = steps_end - 1
        for key, value in jdata.items():
            if key != 'Temp':
                newdata = value[:steps_start].reshape((NSPLIT, data_size / NSPLIT, n_proc)).transpose(
                    (1, 0, 2)).reshape((data_size / NSPLIT, NSPLIT * n_proc))
                jdata[key] = newdata[:steps_end]
        log.write_log('New shape of input data: {}'.format(jdata[selected_keys[0]].shape))
        logfile.write('New shape of input data: {}\n'.format(jdata[selected_keys[0]].shape))

    if NSTEPS == 0:
        NSTEPS = jdata[list(jdata.keys())[0]].shape[0]

    # Define Temperature
    if temperature is None:
        if 'Temp' in jdata:
            temperature = np.mean(jdata['Temp'])
            temperature_std = np.std(jdata['Temp'])   # this is wrong (needs block average)
            if 'Temp' in selected_keys:
                selected_keys.remove('Temp')
            log.write_log(' Mean Temperature (computed):  {} K  +/-  {}'.format(temperature, temperature_std))
            logfile.write(' Mean Temperature (computed):  {} K  +/-  {}\n'.format(temperature, temperature_std))
        elif 'Temp_ave' in jdata:
            temperature = jdata['Temp_ave']
            if 'Temp_std' in jdata:
                temperature_std = jdata['Temp_std']
                log.write_log(' Mean Temperature (file):      {} K  +/-  {}'.format(temperature, temperature_std))
                logfile.write(' Mean Temperature (file):      {} K  +/-  {}\n'.format(temperature, temperature_std))
            else:
                log.write_log(' Mean Temperature (file):      {} K'.format(temperature))
                logfile.write(' Mean Temperature (file):      {} K\n'.format(temperature))
        else:
            raise RuntimeError('No Temp key found. Please provide Temperature (-T).')
    else:
        log.write_log(' Mean Temperature (input):  {} K'.format(temperature))
        logfile.write(' Mean Temperature (input):  {} K\n'.format(temperature))

    # Define Volume
    if volume is None:
        if structurefile is not None:
            _, volume = tc.i_o.read_lammps_datafile.get_box(structurefile)
            log.write_log(' Volume (structure file):    {} A^3'.format(volume))
            logfile.write(' Volume (structure file):    {} A^3'.format(volume))
        elif 'Volume' in jdata:
            volume = np.mean(jdata['Volume'])
            log.write_log(' Volume (file):    {} A^3'.format(volume))
            logfile.write(' Volume (file):    {} A^3\n'.format(volume))
            if 'Volume' in selected_keys:
                selected_keys.remove('Volume')
        else:
            raise RuntimeError('No Volume key found. Please provide Volume (-V) of structure file (--structure).')
    else:
        log.write_log(' Volume (input):  {} A^3'.format(volume))
        logfile.write(' Volume (input):  {} A^3\n'.format(volume))

    log.write_log(' Time step (input):  {} fs'.format(DT_FS))
    logfile.write(' Time step (input):  {} fs\n'.format(DT_FS))

    ### Compute Pressure (optional)
    #if 'Press' in jdata:
    #   pressure = np.mean(jdata['Press'])
    #   log.write_log ' Mean Pressure (computed):  {} K'.format(pressure)
    #   logfile.write(' Mean Pressure (computed):  {} K'.format(pressure))

    # Define currents
    log.write_log(selected_keys, jindex)
    if jindex is None:
        currents = np.array([jdata[key][START_STEP:(START_STEP + NSTEPS), :] for key in selected_keys])
    else:
        if sindex is None:
            currents = np.array([jdata[key][START_STEP:(START_STEP + NSTEPS), jindex] for key in selected_keys])
        else:
            currents = np.array([
                jdata[key][START_STEP:(START_STEP + NSTEPS), jindex] -
                jdata[key][START_STEP:(START_STEP + NSTEPS), sindex] for key in selected_keys
            ])
    log.write_log('  currents shape is {}'.format(currents.shape))
    logfile.write('  currents shape is {}\n'.format(currents.shape))
    log.write_log('snippet:')
    log.write_log(currents)

    # create HeatCurrent object
    j = tc.HeatCurrent(currents, DT_FS=DT_FS, UNITS=units, TEMPERATURE=temperature, VOLUME=volume,
                       PSD_FILTER_W=psd_filter_w)

    log.write_log(' Number of currents = {}'.format(ncurrents))
    logfile.write(' Number of currrents = {}\n'.format(ncurrents))
    log.write_log(' Number of components = {}'.format(j.N_COMPONENTS))
    logfile.write(' Number of components = {}\n'.format(j.N_COMPONENTS))
    log.write_log(' kappa_scale = {}'.format(j.kappa_scale))
    logfile.write(' kappa_scale = {}\n'.format(j.kappa_scale))
    log.write_log(' Nyquist_f   = {}  THz'.format(j.Nyquist_f_THz))
    logfile.write(' Nyquist_f   = {}  THz\n'.format(j.Nyquist_f_THz))

    ################################
    ## OUTPUT SECTION   ##  TODO: isolate output from computation
    if binout:
        binoutobj = TCOutput()

    with PdfPages(output + '.plots.pdf') as pdf:

        # plot periodogram
        addPlotToPdf(j.plot_periodogram, pdf)   # PSD_FILTER_W=psd_filter_w)
        # pdf.attach_note('Nyquist frequency = {} THz'.format(j.Nyquist_f_THz), positionRect=[0, 0 , 5, 1])

        if binout:
            binoutobj.j_DT_FS = j.DT_FS
            binoutobj.j_freqs_THz = j.freqs_THz
            binoutobj.j_fpsd = j.fpsd
            binoutobj.j_flogpsd = j.flogpsd
            binoutobj.j_psd = j.psd
            binoutobj.j_logpsd = j.logpsd
            binoutobj.j_Nyquist_f_THz = j.Nyquist_f_THz
            binoutobj.j_PSD_FILTER_W_THz = psd_filter_w
            if j.MANY_CURRENTS:
                binoutobj.j_cospectrum = j.cospectrum
                binoutobj.j_fcospectrum = j.fcospectrum
        # TODO: move all output in one place?
        if not no_text_out:
            outfile_name = output + '.psd.dat'
            outarray = np.c_[j.freqs_THz, j.psd, j.fpsd, j.logpsd, j.flogpsd]
            outfile_header = 'freqs_THz  psd  fpsd  logpsd  flogpsd\n'
            np.savetxt(outfile_name, outarray, header=outfile_header)
            if j.MANY_CURRENTS:
                outfile_name = output + '.cospectrum.dat'
                outarray = np.c_[j.freqs_THz,
                                 j.cospectrum.reshape((j.cospectrum.shape[0] * j.cospectrum.shape[1],
                                                       j.cospectrum.shape[2])).transpose()]
                np.savetxt(outfile_name, outarray)

                outfile_name = output + '.cospectrum.filt.dat'
                outarray = np.c_[j.freqs_THz,
                                 j.fcospectrum.reshape((j.fcospectrum.shape[0] * j.fcospectrum.shape[1],
                                                        j.fcospectrum.shape[2])).transpose()]
                np.savetxt(outfile_name, outarray)

        # resample and plot
        if resample:
            if TSKIP is not None:
                jf, ax = j.resample(TSKIP=TSKIP, plot=True, PSD_FILTER_W=psd_filter_w)
<<<<<<< HEAD
                #FIXME: FSTAR = j.Nyquist_f_THz / TSKIP   # from tc.heatcurrent.resample_current
=======
                FSTAR = j.Nyquist_f_THz / TSKIP   # from tc.heatcurrent.resample_current
>>>>>>> 3a0e2837
            else:
                jf, ax = j.resample(fstar_THz=FSTAR, plot=True, PSD_FILTER_W=psd_filter_w)

            ax[0].set_xlim([0, 2.5 * FSTAR])
            pdf.savefig()
            plt.close()
            logfile.write(jf.resample_log)

            # plot resampled periodogram
            ax = addPlotToPdf(jf.plot_periodogram, pdf)   # PSD_FILTER_W=psd_filter_w)

            if binout:
                binoutobj.jf_DT_FS = jf.DT_FS
                binoutobj.jf_freqs_THz = jf.freqs_THz
                binoutobj.jf_fpsd = jf.fpsd
                binoutobj.jf_flogpsd = jf.flogpsd
                binoutobj.jf_psd = jf.psd
                binoutobj.jf_logpsd = jf.logpsd
                binoutobj.jf_Nyquist_f_THz = jf.Nyquist_f_THz
                binoutobj.jf_resample_log = jf.resample_log
            if not no_text_out:
                outfile_name = output + '.resampled_psd.dat'
                outarray = np.c_[jf.freqs_THz, jf.psd, jf.fpsd, jf.logpsd, jf.flogpsd]
                outfile_header = 'freqs_THz  psd  fpsd  logpsd  flogpsd\n'
                np.savetxt(outfile_name, outarray, header=outfile_header)
        else:
            jf = j

        addPlotToPdf(plotManager.plt_psd, pdf, j, jf, f_THz_max=args.plot_psd_max_THz, k_SI_max=args.plot_psd_max_kappa,
                     k_tick=args.plot_psd_kappa_tick_interval, f_tick=args.plot_psd_THz_tick_interval)

        addPlotToPdf(plotManager.plt_psd, pdf, jf, f_THz_max=args.plot_psd_max_THz, k_SI_max=args.plot_psd_max_kappa,
                     k_tick=args.plot_psd_kappa_tick_interval, f_tick=args.plot_psd_THz_tick_interval)

        # cepstral analysis
        jf.cepstral_analysis(aic_type='aic', Kmin_corrfactor=corr_factor)
        logfile.write(jf.cepstral_log)
        if binout:
            binoutobj.kappa_Kmin = jf.kappa_Kmin
            binoutobj.kappa_Kmin_std = jf.kappa_Kmin_std
            binoutobj.cepstral_log = jf.cepstral_log
            binoutobj.units = jf.UNITS
            binoutobj.kappa_scale = jf.kappa_scale
            binoutobj.TEMPERATURE = temperature
            binoutobj.VOLUME = volume

        addPlotToPdf(plotManager.plt_psd, pdf, jf, jf, jf, f_THz_max=args.plot_psd_max_THz,
                     k_SI_max=args.plot_psd_max_kappa, k_tick=args.plot_psd_kappa_tick_interval,
                     f_tick=args.plot_psd_THz_tick_interval)

        try:
            for idx1 in range(ncurrents):
                for idx2 in range(idx1, ncurrents):
                    addPlotToPdf(plotManager.plt_other, pdf, j, idx1, idx2)
        except:
            pass

        if check_plot_manager():
            # plot cepstral coefficients
            ax = jf.plot_ck()
            ax.set_xlim([0, 5 * jf.dct.aic_Kmin])
            #  ax.set_ylim([-0.5, 0.5])
            ax.grid()
            pdf.savefig()
            plt.close()

            # plot L0(Pstar)
            ax = jf.plot_L0_Pstar()
            ax.set_xlim([0, 10 * jf.dct.aic_Kmin])
            pdf.savefig()
            plt.close()

        # plot kappa(Pstar)
        #      ax = jf.plot_kappa_Pstar()
        #      ax.set_xlim([0, 10*jf.dct.aic_Kmin])

        addPlotToPdf(plotManager.plt_cepstral_conv, pdf, jf, pstar_max=args.plot_conv_max_pstar,
                     pstar_tick=args.plot_conv_pstar_tick_interval, k_SI_max=args.plot_conv_max_kappa,
                     kappa_tick=args.plot_conv_kappa_tick_interval)

        if binout:
            binoutobj.jf_dct_logpsdK = jf.dct.logpsdK
            binoutobj.jf_dct_logpsdK_THEORY_std = jf.dct.logpsdK_THEORY_std
            binoutobj.jf_dct_logtau = jf.dct.logtau
            binoutobj.jf_dct_logtau_THEORY_std = jf.dct.logtau_THEORY_std
            binoutobj.jf_dct_kappa = jf.dct.tau * jf.kappa_scale * 0.5
            binoutobj.jf_dct_kappa_THEORY_std = jf.dct.tau_THEORY_std * jf.kappa_scale * 0.5
            binoutobj.jf_dct_aic_Kmin = jf.dct.aic_Kmin
            binoutobj.jf_dct_Kmin_corrfactor = jf.dct.Kmin_corrfactor
        if not no_text_out:
            outfile_name = output + '.cepstral.dat'
            outarray = np.c_[jf.dct.logpsdK, jf.dct.logpsdK_THEORY_std, jf.dct.logtau, jf.dct.
                             logtau_THEORY_std, jf.dct.tau * jf.kappa_scale * 0.5, jf.dct.tau_THEORY_std *
                             jf.kappa_scale * 0.5]
            outfile_header = 'ck  ck_std  L0(P*)  L0_std(P*)  kappa(P*)  kappa_std(P*)\n'
            np.savetxt(outfile_name, outarray, header=outfile_header)

        # plot cepstral log-PSD
        #ax = j.plot_periodogram(()  #PSD_FILTER_W=psd_filter_w)
        ax = jf.plot_periodogram()   #PSD_FILTER_W=psd_filter_w)
        jf.plot_cepstral_spectrum(axes=ax, label='cepstrum-filtered')
        ax[0].axvline(x=jf.Nyquist_f_THz, ls='--', c='r')
        ax[1].axvline(x=jf.Nyquist_f_THz, ls='--', c='r')
        #ax[0].set_xlim([0., 2.5*FSTAR_THZ])
        #ax[1].set_ylim([12,18])
        #ax[0].legend(['original', 'resampled', 'cepstrum-filtered'])
        #ax[1].legend(['original', 'resampled', 'cepstrum-filtered']);

        if binout:
            binoutobj.jf_dct_psd = jf.dct.psd
            binoutobj.jf_dct_logpsd = jf.dct.logpsd
        if not no_text_out:
            outfile_name = output + '.cepstrumfiltered_psd.dat'
            outarray = np.c_[jf.freqs_THz, jf.dct.psd, jf.dct.logpsd]
            outfile_header = 'freqs_THz  cepf_psd cepf_logpsd\n'
            np.savetxt(outfile_name, outarray, header=outfile_header)

        #conv_fact=open(output+'.kappa_scale_aicKmin.dat','w')
        #
        #if units=='metal':
        #    log.write_log 'kappa_scale (with DT_FS, can be used for gk-conversion)= {}'.format(tc.md.scale_kappa_METALtoSI(temperature,volume,DT_FS))
        #    conv_fact.write('{}\n'.format(tc.md.scale_kappa_METALtoSI(temperature,volume,DT_FS)))
        #elif units=='real':
        #    log.write_log 'kappa_scale (with DT_FS, can be used for gk-conversion) = {}'.format(tc.md.scale_kappa_REALtoSI(temperature,volume,DT_FS))
        #    conv_fact.write('{}\n'.format(tc.md.scale_kappa_REALtoSI(temperature,volume,DT_FS)))
        #conv_fact.write('{}\n'.format(jf.dct.aic_Kmin))
        #conv_fact.close()

    logfile.close()

    # write binary output
    if binout:
        if binout_old:
            binoutobj.write_old_binary(output)
        else:
            np.save(output, binoutobj)

    return 0


#################################


class TCOutput(object):

    # yapf: disable
    def __init__(self):
        # TO BE COMPLETED WIHT ALL PARAMETERS
        self.j_DT_FS            = None
        self.j_freqs_THz        = None
        self.j_fpsd             = None
        self.j_flogpsd          = None
        self.j_psd              = None
        self.j_logpsd           = None
        self.j_Nyquist_f_THz    = None
        self.j_PSD_FILTER_W_THz = None
        self.j_cospectrum       = None

        self.jf_DT_FS         = None
        self.jf_freqs_THz     = None
        self.jf_fpsd          = None
        self.jf_flogpsd       = None
        self.jf_psd           = None
        self.jf_logpsd        = None
        self.jf_Nyquist_f_THz = None
        self.jf_resample_log  = None

        self.jf_dct_logpsdK            = None
        self.jf_dct_logpsdK_THEORY_std = None
        self.jf_dct_logtau             = None
        self.jf_dct_logtau_THEORY_std  = None
        self.jf_dct_kappa              = None
        self.jf_dct_kappa_THEORY_std   = None
        self.jf_dct_psd                = None
        self.jf_dct_logpsd             = None
        self.jf_dct_aic_Kmin           = None
        self.jf_dct_Kmin_corrfactor    = None

        self.kappa_Kmin     = None
        self.kappa_Kmin_std = None
        self.cepstral_log   = None
        self.UNITS          = None
        self.kappa_scale    = None
        self.TEMPERATURE    = None
        self.VOLUME         = None
        self.TSKIP          = None

    # yapf: enable
    def write_old_binary(self, output):
        """Write old binary format."""
        outarray = np.array([self.j_freqs_THz, self.j_fpsd, self.j_flogpsd, self.j_psd, self.j_logpsd])
        np.save(output + '.psd.npy', outarray)

        if self.j_cospectrum is not None:
            outarray = np.array([self.j_freqs_THz, self.j_cospectrum])
            np.save(output + '.cospectrum.npy', outarray)

        if self.j_fcospectrum is not None:
            outarray = np.array([self.j_freqs_THz, self.j_fcospectrum])
            np.save(output + '.cospectrum.filt.npy', outarray)

        outarray = np.array([self.jf_freqs_THz, self.jf_psd, self.jf_fpsd, self.jf_logpsd, self.jf_flogpsd])
        np.save(output + '.resampled_psd.npy', outarray)

        outarray = np.array([
            self.jf_dct_logpsdK, self.jf_dct_logpsdK_THEORY_std, self.jf_dct_logtau, self.jf_dct_logtau_THEORY_std,
            self.jf_dct_kappa, self.jf_dct_kappa_THEORY_std
        ])
        np.save(output + '.cepstral', outarray)

        outarray = np.array([self.jf_freqs_THz, self.jf_dct_psd, self.jf_dct_logpsd])
        np.save(output + '.cepstrumfiltered_psd', outarray)


def check_plot_manager():
    if plotManager:
        return True
    else:
        return False


if __name__ == '__main__':
    main()<|MERGE_RESOLUTION|>--- conflicted
+++ resolved
@@ -382,11 +382,8 @@
         if resample:
             if TSKIP is not None:
                 jf, ax = j.resample(TSKIP=TSKIP, plot=True, PSD_FILTER_W=psd_filter_w)
-<<<<<<< HEAD
-                #FIXME: FSTAR = j.Nyquist_f_THz / TSKIP   # from tc.heatcurrent.resample_current
-=======
+                # IS THIS OK?
                 FSTAR = j.Nyquist_f_THz / TSKIP   # from tc.heatcurrent.resample_current
->>>>>>> 3a0e2837
             else:
                 jf, ax = j.resample(fstar_THz=FSTAR, plot=True, PSD_FILTER_W=psd_filter_w)
 
@@ -478,9 +475,9 @@
             binoutobj.jf_dct_Kmin_corrfactor = jf.dct.Kmin_corrfactor
         if not no_text_out:
             outfile_name = output + '.cepstral.dat'
-            outarray = np.c_[jf.dct.logpsdK, jf.dct.logpsdK_THEORY_std, jf.dct.logtau, jf.dct.
-                             logtau_THEORY_std, jf.dct.tau * jf.kappa_scale * 0.5, jf.dct.tau_THEORY_std *
-                             jf.kappa_scale * 0.5]
+            outarray = np.c_[jf.dct.logpsdK, jf.dct.logpsdK_THEORY_std, jf.dct.logtau,
+                    jf.dct.logtau_THEORY_std, jf.dct.tau * jf.kappa_scale * 0.5,
+                    jf.dct.tau_THEORY_std * jf.kappa_scale * 0.5]
             outfile_header = 'ck  ck_std  L0(P*)  L0_std(P*)  kappa(P*)  kappa_std(P*)\n'
             np.savetxt(outfile_name, outarray, header=outfile_header)
 
