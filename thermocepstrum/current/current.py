--- conflicted
+++ resolved
@@ -4,12 +4,9 @@
 import numpy as np
 from .. import md
 from ..md.mdsample import MDSample
-<<<<<<< HEAD
-=======
 from ..md.tools.spectrum import freq_THz_to_red, freq_red_to_THz
 from ..md.tools.resample import filter_and_sample
 from . import units
->>>>>>> 2666b6de
 
 from thermocepstrum.utils.loadAfterPlt import plt
 from thermocepstrum.utils.utils import PrintMethod
@@ -46,13 +43,9 @@
     _input_parameters = {'DT_FS', 'KAPPA_SCALE'}
     _optional_parameters = {'PSD_FILTER_W', 'FREQ_UNITS', 'MAIN_CURRENT_INDEX', 'MAIN_CURRENT_FACTOR'}
 
-<<<<<<< HEAD
     plot = Plotter()
 
-    # parameters are class-specific (a HeatCurrent may use different ones wrt ElectricCurrent)
-=======
     # parameters are class-specific (a HeatCurrent may use different ones wrt ElectricCurrent) and case-insensitive
->>>>>>> 2666b6de
 
     def __init__(self, traj, **params):
         # e.g. params: (DT_FS, UNITS, TEMPERATURE, VOLUME, PSD_FILTER_W=None, FREQ_UNITS='THz')
